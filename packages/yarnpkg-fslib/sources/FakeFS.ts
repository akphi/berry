--- conflicted
+++ resolved
@@ -159,9 +159,6 @@
   abstract watch(p: PathLike<P>, cb?: WatchCallback): Watcher;
   abstract watch(p: PathLike<P>, opts: WatchOptions, cb?: WatchCallback): Watcher;
 
-<<<<<<< HEAD
-  async removePromise(p: PathLike<P>) {
-=======
   async * genTraversePromise(init: P, {stableSort = false}: {stableSort?: boolean} = {}) {
     const stack = [init];
 
@@ -184,8 +181,7 @@
     }
   }
 
-  async removePromise(p: P) {
->>>>>>> b94bcf9c
+  async removePromise(p: PathLike<P>) {
     let stat;
     try {
       stat = await this.lstatPromise(p);
@@ -502,11 +498,7 @@
     }
   }
 
-<<<<<<< HEAD
-  async readJsonSync(p: PathLike<P>) {
-=======
   readJsonSync(p: P) {
->>>>>>> b94bcf9c
     const content = this.readFileSync(p, `utf8`);
 
     try {
